--- conflicted
+++ resolved
@@ -98,72 +98,6 @@
 - Test UI interactions
 - Performance benchmarks
 
-<<<<<<< HEAD
-## Detailed Task Breakdown (v2)
-_(Each task should be treated as a small vertical slice that can be implemented, tested, and merged independently.)_
-
-1. **Branch Setup**
-   1.1 Create and checkout `feature/category-selection-redesign` from `main`
-   1.2 Ensure clean working tree and successful `npm run build` in both root and `words-on-phone-app/`
-
-2. **Data Model Refactor**
-   2.1 Introduce `CategoryMetadata` type to distinguish `default` vs `user` categories, phrase count, createdAt, createdBy
-   2.2 Update `phraseService` to return `{ metadata: CategoryMetadata; phrases: string[] }[]`
-   2.3 Create migration util to convert legacy category storage → new schema
-   2.4 Write unit tests covering default → user separation and backward compatibility
-
-3. **Persistent Storage Layer**
-   3.1 Add `categoryStore` (Zustand) to persist selected categories and user prefs
-   3.2 Sync `categoryStore` with IndexedDB fallback via `indexedDBStorage.ts`
-   3.3 Unit test read/write logic for selection persistence
-
-4. **CategorySelector Component (Skeleton)**
-   4.1 Render tabbed UI (Default | User-Created)
-   4.2 Display list/grid of categories with basic checkbox
-   4.3 Integrate with `categoryStore` for selection state
-   4.4 Cypress component test: selection toggles update store
-
-5. **Multi-Selection Logic & Phrase Combining**
-   5.1 Implement selector helper `getMergedPhrases(selectedIds)` in `phraseService`
-   5.2 Ensure deduplication and randomization
-   5.3 Add unit tests for merging correctness and performance (>10k phrases)
-
-6. **Live Selection Banner**
-   6.1 Floating banner component showing count & categories
-   6.2 Animate in/out on first selection / clear
-   6.3 Add "Clear" & "Select All" buttons
-   6.4 Accessibility: ARIA live region for updates
-
-7. **Category Tile Enhancements**
-   7.1 Display phrase count badge on each tile
-   7.2 Lazy-load counts to avoid blocking UI
-   7.3 Hover/press tooltip with description (for user-created)
-
-8. **"Everything" Logic Refinement**
-   8.1 Update virtual category generator to include only default categories
-   8.2 Add new "Everything+" that includes user categories
-   8.3 Update help text in How-To-Play modal
-
-9. **Category Management Utilities**
-   9.1 Pin/unpin favorites logic in `categoryStore`
-   9.2 Sort modes (name, count, recent)
-   9.3 Bulk operations: select similar, invert selection
-
-10. **User Category Creation Flow Enhancements**
-    10.1 Mark user-created categories in metadata
-    10.2 Optional description field & tag list
-    10.3 Share link generator (deep-link with categoryId)
-
-11. **Comprehensive Test Suite**
-    11.1 Unit tests for services/stores (Jest + RTL)
-    11.2 Cypress e2e tests covering multi-select UX
-    11.3 Performance benchmarks for phrase merging
-
-12. **Documentation & Cleanup**
-    12.1 Update README and in-app help with new UX
-    12.2 Add lessons learned to scratchpad
-    12.3 Final QA pass and accessibility audit
-=======
 ### Task 10 Sub-tasks (detailed)
 
 | Sub-task | Description | Owner | Status |
@@ -177,7 +111,6 @@
 1. `npm test` exits with zero failures and no unhandled promise rejections.
 2. No React `act()` warnings in console output.
 3. Tests run in <15 s on CI parallel runner.
->>>>>>> 07c758fa
 
 ## Project Status Board
 
